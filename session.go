--- conflicted
+++ resolved
@@ -590,14 +590,9 @@
 	return ""
 }
 
-<<<<<<< HEAD
-func (session *Session) cacheGet(bean interface{}, sql string, args ...interface{}) (has bool, err error) {
+func (session *Session) cacheGet(bean interface{}, sqlStr string, args ...interface{}) (has bool, err error) {
 	// if has no reftable or number of pks is not equal to 1, then don't use cache currently
 	if session.Statement.RefTable == nil || len(session.Statement.RefTable.PrimaryKeys) != 1 {
-=======
-func (session *Session) cacheGet(bean interface{}, sqlStr string, args ...interface{}) (has bool, err error) {
-	if session.Statement.RefTable == nil || session.Statement.RefTable.PrimaryKey == "" {
->>>>>>> e7379dc7
 		return false, ErrCacheFailed
 	}
 	for _, filter := range session.Engine.Filters {
@@ -677,15 +672,9 @@
 
 func (session *Session) cacheFind(t reflect.Type, sqlStr string, rowsSlicePtr interface{}, args ...interface{}) (err error) {
 	if session.Statement.RefTable == nil ||
-<<<<<<< HEAD
 		len(session.Statement.RefTable.PrimaryKeys) != 1 ||
-		indexNoCase(sql, "having") != -1 ||
-		indexNoCase(sql, "group by") != -1 {
-=======
-		session.Statement.RefTable.PrimaryKey == "" ||
 		indexNoCase(sqlStr, "having") != -1 ||
 		indexNoCase(sqlStr, "group by") != -1 {
->>>>>>> e7379dc7
 		return ErrCacheFailed
 	}
 
@@ -925,14 +914,8 @@
 	if err != nil {
 		return false, err
 	}
-<<<<<<< HEAD
-
-	if len(resultsSlice) < 1 {
-		return false, nil
-	}
-=======
+
 	defer rawRows.Close()
->>>>>>> e7379dc7
 
 	if rawRows.Next() {
 		if fields, err := rawRows.Columns(); err == nil {
@@ -1272,15 +1255,10 @@
 		defer session.Close()
 	}
 	//fmt.Println(session.Statement.RefTable)
-<<<<<<< HEAD
+
 	col := session.Statement.RefTable.Columns[strings.ToLower(colName)]
 	sql, args := session.Statement.genAddColumnStr(col)
 	_, err = session.exec(sql, args...)
-=======
-	col := session.Statement.RefTable.Columns[colName]
-	sqlStr, args := session.Statement.genAddColumnStr(col)
-	_, err = session.exec(sqlStr, args...)
->>>>>>> e7379dc7
 	return err
 }
 
@@ -2538,13 +2516,9 @@
 
 	// for postgres, many of them didn't implement lastInsertId, so we should
 	// implemented it ourself.
-<<<<<<< HEAD
+
 	if session.Engine.DriverName != POSTGRES || table.AutoIncrement == "" {
-		res, err := session.exec(sql, args...)
-=======
-	if session.Engine.DriverName != POSTGRES || table.PrimaryKey == "" {
 		res, err := session.exec(sqlStr, args...)
->>>>>>> e7379dc7
 		if err != nil {
 			return 0, err
 		} else {
@@ -2594,14 +2568,10 @@
 
 		return res.RowsAffected()
 	} else {
-<<<<<<< HEAD
 		//assert table.AutoIncrement != ""
-		sql = sql + " RETURNING " + session.Engine.Quote(table.AutoIncrement)
-		res, err := session.query(sql, args...)
-=======
-		sqlStr = sqlStr + " RETURNING (id)"
+		sqlStr = sqlStr + " RETURNING " + session.Engine.Quote(table.AutoIncrement)
 		res, err := session.query(sqlStr, args...)
->>>>>>> e7379dc7
+
 		if err != nil {
 			return 0, err
 		} else {
@@ -2669,13 +2639,8 @@
 	return session.innerInsert(bean)
 }
 
-<<<<<<< HEAD
-func (statement *Statement) convertUpdateSql(sql string) (string, string) {
+func (statement *Statement) convertUpdateSql(sqlStr string) (string, string) {
 	if statement.RefTable == nil || len(statement.RefTable.PrimaryKeys) != 1 {
-=======
-func (statement *Statement) convertUpdateSql(sqlStr string) (string, string) {
-	if statement.RefTable == nil || statement.RefTable.PrimaryKey == "" {
->>>>>>> e7379dc7
 		return "", ""
 	}
 	sqls := splitNNoCase(sqlStr, "where", 2)
@@ -2730,13 +2695,8 @@
 	return nil
 }
 
-<<<<<<< HEAD
-func (session *Session) cacheUpdate(sql string, args ...interface{}) error {
+func (session *Session) cacheUpdate(sqlStr string, args ...interface{}) error {
 	if session.Statement.RefTable == nil || len(session.Statement.RefTable.PrimaryKeys) != 1 {
-=======
-func (session *Session) cacheUpdate(sqlStr string, args ...interface{}) error {
-	if session.Statement.RefTable == nil || session.Statement.RefTable.PrimaryKey == "" {
->>>>>>> e7379dc7
 		return ErrCacheFailed
 	}
 
@@ -3022,13 +2982,8 @@
 	return res.RowsAffected()
 }
 
-<<<<<<< HEAD
-func (session *Session) cacheDelete(sql string, args ...interface{}) error {
+func (session *Session) cacheDelete(sqlStr string, args ...interface{}) error {
 	if session.Statement.RefTable == nil || len(session.Statement.RefTable.PrimaryKeys) != 1 {
-=======
-func (session *Session) cacheDelete(sqlStr string, args ...interface{}) error {
-	if session.Statement.RefTable == nil || session.Statement.RefTable.PrimaryKey == "" {
->>>>>>> e7379dc7
 		return ErrCacheFailed
 	}
 
