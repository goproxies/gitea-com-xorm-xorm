--- conflicted
+++ resolved
@@ -60,11 +60,7 @@
 
 Generally, you can only create one engine. Engine supports run on go rutines.
 
-<<<<<<< HEAD
-xorm当前支持五种驱动四个数据库如下：
-=======
 xorm supports four drivers now:
->>>>>>> 5de5a1c6
 
 * Mysql: [github.com/Go-SQL-Driver/MySQL](https://github.com/Go-SQL-Driver/MySQL)
 
@@ -73,6 +69,8 @@
 * SQLite: [github.com/mattn/go-sqlite3](https://github.com/mattn/go-sqlite3)
 
 * Postgres: [github.com/lib/pq](https://github.com/lib/pq)
+
+* MsSql: [github.com/lunny/godbc](https://githubcom/lunny/godbc)
 
 NewEngine's parameters are the same as `sql.Open`. So you should read the drivers' document for parameters' usage.
 
@@ -96,10 +94,15 @@
 engine.Logger = f
 ```
 
+3.Engine support connection pool. The default pool is database/sql's and also you can use custom pool. Xorm provides two connection pool `xorm.NonConnectionPool` & `xorm.SimpleConnectPool`. If you want to use yourself pool, you can use `engine.SetPool` to set it.
+
+* Use `engine.SetIdleConns()` to set idle connections.
+* Use `engine.SetMaxConns()` to set Max connections. This methods support only Go 1.2+.
+
 <a name="20" id="20"></a>
 ## 2.Define struct
 
-xorm map a struct to a database table, the rule is below.
+xorm maps a struct to a database table, the rule is below.
 
 <a name="21" id="21"></a>
 ### 2.1.name mapping rule
@@ -109,13 +112,13 @@
 SnakeMapper is the default.
 
 ```Go
-engine.Mapper = SameMapper{}
-```
-
-同时需要注意的是：
-
-* 如果你使用了别的命名规则映射方案，也可以自己实现一个IMapper。
-* 表名称和字段名称的映射规则默认是相同的，当然也可以设置为不同，如：
+engine.SetMapper(SameMapper{})
+```
+
+And you should notice:
+
+* If you want to use other mapping rule, implement IMapper
+* Tables's mapping rule could be different from Columns':
 
 ```Go
 engine.SetTableMapper(SameMapper{})
@@ -123,29 +126,24 @@
 ```
 
 <a name="22" id="22"></a>
-### 2.2.前缀映射规则，后缀映射规则和缓存映射规则
+### 2.2.Prefix mapping, Suffix Mapping and Cache Mapping
 
 * 通过`engine.NewPrefixMapper(SnakeMapper{}, "prefix")`可以在SnakeMapper的基础上在命名中添加统一的前缀，当然也可以把SnakeMapper{}换成SameMapper或者你自定义的Mapper。
-
 * 通过`engine.NewSufffixMapper(SnakeMapper{}, "suffix")`可以在SnakeMapper的基础上在命名中添加统一的后缀，当然也可以把SnakeMapper{}换成SameMapper或者你自定义的Mapper。
-<<<<<<< HEAD
-
-* 通过`eneing.NewCacheMapper(SnakeMapper{})`可以组合其它的映射规则，起到在内存中缓存曾经映射过的命名映射。
-=======
 * 通过`eneing.NewCacheMapper(SnakeMapper{})`可以起到在内存中缓存曾经映射过的命名映射。
->>>>>>> 5de5a1c6
 
 当然，如果你使用了别的命名规则映射方案，也可以自己实现一个IMapper。
 
 <a name="22" id="22"></a>
-### 2.3.使用Table和Tag改变名称映射
+### 2.3.Tag mapping
 
 如果所有的命名都是按照IMapper的映射来操作的，那当然是最理想的。但是如果碰到某个表名或者某个字段名跟映射规则不匹配时，我们就需要别的机制来改变。
 
 通过`engine.Table()`方法可以改变struct对应的数据库表的名称，通过sturct中field对应的Tag中使用`xorm:"'table_name'"`可以使该field对应的Column名称为指定名称。这里使用两个单引号将Column名称括起来是为了防止名称冲突，因为我们在Tag中还可以对这个Column进行更多的定义。如果名称不冲突的情况，单引号也可以不使用。
 
 <a name="23" id="23"></a>
-### 2.4.Column属性定义
+### 2.4.Column defenition
+
 我们在field对应的Tag中对Column的一些属性进行定义，定义的方法基本和我们写SQL定义表结构类似，比如：
 
 ```
@@ -155,37 +153,37 @@
 }
 ```
 
-对于不同的数据库系统，数据类型其实是有些差异的。因此xorm中对数据类型有自己的定义，基本的原则是尽量兼容各种数据库的字段类型，具体的字段对应关系可以查看[字段类型对应表](https://github.com/go-xorm/xorm/blob/master/docs/COLUMNTYPE.md)。
+For different DBMS, data types对于不同的数据库系统，数据类型其实是有些差异的。因此xorm中对数据类型有自己的定义，基本的原则是尽量兼容各种数据库的字段类型，具体的字段对应关系可以查看[字段类型对应表](https://github.com/go-xorm/xorm/blob/master/docs/COLUMNTYPE.md)。
 
 具体的映射规则如下，另Tag中的关键字均不区分大小写，字段名区分大小写：
 
 <table>
     <tr>
-        <td>name</td><td>当前field对应的字段的名称，可选，如不写，则自动根据field名字和转换规则命名</td>
-    </tr>
-    <tr>
-        <td>pk</td><td>是否是Primary Key，当前仅支持int64类型</td>
+        <td>name or 'name'</td><td>Column Name, optional</td>
+    </tr>
+    <tr>
+        <td>pk</td><td>If column is Primary Key</td>
     </tr>
     <tr>
         <td>当前支持30多种字段类型，详情参见 [字段类型](https://github.com/go-xorm/xorm/blob/master/docs/COLUMNTYPE.md)</td><td>字段类型</td>
     </tr>
     <tr>
-        <td>autoincr</td><td>是否是自增</td>
-    </tr>
-    <tr>
-        <td>[not ]null</td><td>是否可以为空</td>
-    </tr>
-    <tr>
-        <td>unique或unique(uniquename)</td><td>是否是唯一，如不加括号则该字段不允许重复；如加上括号，则括号中为联合唯一索引的名字，此时如果有另外一个或多个字段和本unique的uniquename相同，则这些uniquename相同的字段组成联合唯一索引</td>
-    </tr>
-    <tr>
-        <td>index或index(indexname)</td><td>是否是索引，如不加括号则该字段自身为索引，如加上括号，则括号中为联合索引的名字，此时如果有另外一个或多个字段和本index的indexname相同，则这些indexname相同的字段组成联合索引</td>
+        <td>autoincr</td><td>If autoincrement column</td>
+    </tr>
+    <tr>
+        <td>[not ]null | notnull</td><td>if column could be blank</td>
+    </tr>
+    <tr>
+        <td>unique/unique(uniquename)</td><td>是否是唯一，如不加括号则该字段不允许重复；如加上括号，则括号中为联合唯一索引的名字，此时如果有另外一个或多个字段和本unique的uniquename相同，则这些uniquename相同的字段组成联合唯一索引</td>
+    </tr>
+    <tr>
+        <td>index/index(indexname)</td><td>是否是索引，如不加括号则该字段自身为索引，如加上括号，则括号中为联合索引的名字，此时如果有另外一个或多个字段和本index的indexname相同，则这些indexname相同的字段组成联合索引</td>
     </tr>
     <tr>
     	<td>extends</td><td>应用于一个匿名结构体之上，表示此匿名结构体的成员也映射到数据库中</td>
     </tr>
     <tr>
-        <td>-</td><td>这个Field将不进行字段映射</td>
+        <td>-</td><td>This field will not be mapping</td>
     </tr>
      <tr>
         <td>-></td><td>这个Field将只写入到数据库而不从数据库读取</td>
@@ -203,7 +201,7 @@
         <td>version</td><td>This field will be filled 1 on insert and autoincrement on update</td>
     </tr>
     <tr>
-        <td>default 0</td><td>设置默认值，紧跟的内容如果是Varchar等需要加上单引号</td>
+        <td>default 0 | default 'name'</td><td>column default value</td>
     </tr>
 </table>
 
@@ -229,13 +227,13 @@
 xorm提供了一些动态获取和修改表结构的方法。对于一般的应用，很少动态修改表结构，则只需调用Sync()同步下表结构即可。
 
 <a name="31" id="31"></a>
-## 3.1 获取数据库信息
+## 3.1 retrieve database meta info
 
 * DBMetas()
 xorm支持获取表结构信息，通过调用`engine.DBMetas()`可以获取到所有的表的信息
 
 <a name="31" id="31"></a>
-## 3.2.表操作
+## 3.2.directly table operation
 
 * CreateTables()
 创建表使用`engine.CreateTables()`，参数为一个或多个空的对应Struct的指针。同时可用的方法有Charset()和StoreEngine()，如果对应的数据库支持，这两个方法可以在创建表时指定表的字符编码和使用的引擎。当前仅支持Mysql数据库。
@@ -250,7 +248,7 @@
 删除表使用`engine.DropTables()`，参数为一个或多个空的对应Struct的指针或者表的名字。如果为string传入，则只删除对应的表，如果传入的为Struct，则删除表的同时还会删除对应的索引。
 
 <a name="32" id="32"></a>
-## 3.3.创建索引和唯一索引
+## 3.3.create indexes and uniques
 
 * CreateIndexes
 根据struct中的tag来创建索引
@@ -524,10 +522,6 @@
 ```
 
 2. 通过传入map[string]interface{}来进行更新，但这时需要额外指定更新到哪个表，因为通过map是无法自动检测更新哪个表的。
-<<<<<<< HEAD
-
-=======
->>>>>>> 5de5a1c6
 ```Go
 affected, err := engine.Table(new(User)).Id(id).Update(map[string]interface{}{"age":0})
 ```
