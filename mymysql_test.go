--- conflicted
+++ resolved
@@ -62,15 +62,11 @@
 	testAll2(engine, t)
 }
 
-<<<<<<< HEAD
 func newMyMysqlEngine() (*Engine, error) {
 	return NewEngine("mymysql", "xorm_test2/root/")
 }
 
-func mysqlDdlImport() error {
-=======
 func mymysqlDdlImport() error {
->>>>>>> 1f54b910
 	engine, err := NewEngine("mymysql", "/root/")
 	if err != nil {
 		return err
